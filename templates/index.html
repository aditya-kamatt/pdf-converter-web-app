--- conflicted
+++ resolved
@@ -92,11 +92,7 @@
                 <strong>Size:</strong> <span id="fileSize"></span>
             </div>
 
-<<<<<<< HEAD
             <!-- Output format switcher
-=======
-            <!-- Output format switcher 
->>>>>>> 73da93ba
             <fieldset class="layout-fieldset" aria-label="Output format">
                 <legend class="layout-legend">Output format</legend>
                 <label class="layout-option" title="One row per product, quantities in size columns">
@@ -105,11 +101,6 @@
                 </label> -->
                 <!--<div class="layout-hint">Great for summaries: combines same product into a single row.</div>-->
                 
-
-<<<<<<< HEAD
-
-=======
->>>>>>> 73da93ba
                 <!--<label class="layout-option" title="Flat list of every line from the PDF">
                     <input type="radio" name="layout" value="standard">
                     <span><strong>Standard</strong> </span>

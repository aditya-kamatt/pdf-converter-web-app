"""
excel_writer.py

Adds a 'product_sizesheet' layout that collapses multiple size rows of the
same product into a single row, with quantities across size columns.

What you get with layout="product_sizesheet"
--------------------------------------------
PRODUCT | 0-3m | 3-6m | 6-12m | 12-18m | 18-24m | 2T | 3T | 4T | 5 | 6 | 7 | 8 | 10 | One size | 0-2T | 2T-4T | 2T-5 | 0-6m | 12-24m | Total

Key behavior
------------
- 'PRODUCT' is derived from Description by stripping the trailing size token.
- All rows with the same PRODUCT are grouped and summed across sizes.
- Size labels are inferred from Description (preferred) or Item SKU suffix.
- Original first-seen order of products is preserved.
- Safe with duplicate input headers; safe regex group names.

Other layouts retained
----------------------
- "standard"     -> a flat 'Orders' sheet (unchanged)
- "sizesheet"    -> one row per style (Item SKU sans size) with sizes across columns (previous behavior)
- "product_sizesheet" -> one row per PRODUCT name (this feature)

Usage
-----
write_to_excel(df, meta, "out.xlsx", layout="product_sizesheet")
"""

from __future__ import annotations

import logging
import re
from typing import Dict, Iterable, List, Optional, Tuple

import pandas as pd
from openpyxl.styles import Alignment, Border, Font, PatternFill, Side
from openpyxl.utils import get_column_letter


# ==============================================================================
# Configuration
# ==============================================================================

# Canonical size order (edit to match your program’s exact buckets)
SIZE_COLUMNS: List[str] = [
    "One size",
    # Adult sizes
<<<<<<< HEAD
    "XS",
    "S",
    "M",
    "L",
    "XL",
    "XXL",
    "0-3m",
    "3-6m",
    "6-12m",
    "12-18m",
    "18-24m",
    "2T",
    "3T",
    "4T",
    "5",
    "6",
    "7",
    "8",
    "10",
=======
    "SS", "S", "M", "L", "XL", "XXL",   
    
    "0-3m", "3-6m", "6-12m", "12-18m", "18-24m",
    "2T", "3T", "4T", "5", "6", "7", "8", "10",
   
>>>>>>> 73da93ba
    # pack/combined ranges (if present in your data)
    "0-2T",
    "2T-4T",
    "2T-5",
    "0-6m",
    "12-24m",
]

# Final column titles for descriptive columns per layout
BASE_COLS_MAP: Dict[str, str] = {
    "po_no": "PO #",
<<<<<<< HEAD
    "dev_no": "Dev Code",
    "item_style": "Item SKU",
    "ns_description": "Description",
    "product": "Product",
=======
    "dev_no": "Dev Code", 
    "item_style": "Item SKU",              # Item SKU with size suffix removed
    "ns_description": "Description",
    "product": "Product",              # Description with trailing size removed
>>>>>>> 73da93ba
    "hts_code": "HTS Code",
}

# Case-insensitive aliases for incoming headers
COLUMN_ALIASES: Dict[str, Tuple[str, ...]] = {
    "po_no": ("po number", "po #", "po#", "po", "po_no", "po num"),
    "dev_no": ("dev no", "dev #", "dev#", "dev code", "dev_code", "dev", "devcode"),
    "item": ("item", "item sku", "item_sku", "sku"),
    "hts_code": ("hts", "hts code", "hts_code", "hs", "hs code", "hs_code", "htscode"),
    "ns_description": ("ns description", "description", "desc", "item description"),
    "qty": ("qty", "quantity", "order qty", "ordered qty"),
    "size_label": ("size_label", "size", "size name"),  # optional
}

# Tolerant patterns for detecting size tokens in Description
_CANONICAL_TO_PAT = {
    # Adult sizes (tolerant to variants)
<<<<<<< HEAD
    "XS": r"\b(?:ss|xs|x-?s|extra\s*small|xtra\s*small|ex\s*small)\b",
    "S": r"\b(?:s|sm|small)\b",
    "M": r"\b(?:m|med|medium)\b",
    "L": r"\b(?:l|lg|large)\b",
    "XL": r"\b(?:xl|x-?l|extra\s*large|xtra\s*large)\b",
    "XXL": r"\b(?:xxl|2xl|xx-?l|double\s*xl|extra\s*extra\s*large)\b",
    "One size": r"(?:one\s*size|\bos\b)",
    "0-3m": r"0\s*-\s*3\s*m",
    "3-6m": r"3\s*-\s*6\s*m",
    "6-12m": r"6\s*-\s*12\s*m",
    "12-18m": r"12\s*-\s*18\s*m",
    "18-24m": r"18\s*-\s*24\s*m",
    "2T": r"\b2\s*t\b",
    "3T": r"\b3\s*t\b",
    "4T": r"\b4\s*t\b",
    "5": r"\b5\b",
    "6": r"\b6\b",
    "7": r"\b7\b",
    "8": r"\b8\b",
    "10": r"\b10\b",
=======
    "SS":       r"\b(?:ss|xs|x-?s|extra\s*small|xtra\s*small|ex\s*small)\b",
    "S":        r"\b(?:s|sm|small)\b",
    "M":        r"\b(?:m|med|medium)\b",
    "L":        r"\b(?:l|lg|large)\b",
    "XL":       r"\b(?:xl|x-?l|extra\s*large|xtra\s*large)\b",
    "XXL":      r"\b(?:xxl|2xl|xx-?l|double\s*xl|extra\s*extra\s*large)\b",

    "One size": r"(?:one\s*size|\bos\b)",
    "0-3m":     r"0\s*-\s*3\s*m",
    "3-6m":     r"3\s*-\s*6\s*m",
    "6-12m":    r"6\s*-\s*12\s*m",
    "12-18m":   r"12\s*-\s*18\s*m",
    "18-24m":   r"18\s*-\s*24\s*m",
    "2T":       r"\b2\s*t\b",
    "3T":       r"\b3\s*t\b",
    "4T":       r"\b4\s*t\b",
    "5":        r"\b5\b",
    "6":        r"\b6\b",
    "7":        r"\b7\b",
    "8":        r"\b8\b",
    "10":       r"\b10\b",
    
>>>>>>> 73da93ba
    # ranges sometimes seen in headers/desc
    "0-2T": r"0\s*-\s*2\s*t",
    "2T-4T": r"2\s*t\s*-\s*4\s*t",
    "2T-5": r"2\s*t\s*-\s*5\b",
    "0-6m": r"0\s*-\s*6\s*m",
    "12-24m": r"12\s*-\s*24\s*m",
}


def _build_description_regex():
    """
    Build a safe regex that matches ANY size token in free text.
    Group names are prefixed so they don't start with digits.
    """
    parts, group_to_canon = [], {}
    for canonical, pat in _CANONICAL_TO_PAT.items():
        g = "SIZE_" + re.sub(
            r"[^A-Za-z0-9]", "_", canonical
        )  # e.g. "6-12m" -> "SIZE_6_12m"
        parts.append(f"(?P<{g}>{pat})")
        group_to_canon[g] = canonical
    return re.compile("|".join(parts), flags=re.IGNORECASE), group_to_canon


_DESCRIPTION_SIZE_RE, _DESC_GROUP_TO_CANON = _build_description_regex()

# A simple “strip trailing size” regex (handles “- 6-12m”, “(3-6m)”, spaces, dashes)
_TRAILING_SIZE_RE = re.compile(
    r"""
    [\s\-–—]*              # optional space/dash separator
    (?:\(|\b)?             # optional opening parenthesis or word boundary
    (?:
        one\s*size|0\s*-\s*3\s*m|3\s*-\s*6\s*m|6\s*-\s*12\s*m|12\s*-\s*18\s*m|18\s*-\s*24\s*m|
        0\s*-\s*2\s*t|2\s*t\s*-\s*4\s*t|2\s*t\s*-\s*5|0\s*-\s*6\s*m|12\s*-\s*24\s*m|
        \b2\s*t\b|\b3\s*t\b|\b4\s*t\b|\b5\b|\b6\b|\b7\b|\b8\b|\b10\b
    )
    (?:\))?                 # optional closing parenthesis
    \s*$                    # end of string
    """,
    flags=re.IGNORECASE | re.VERBOSE,
)

# SKU suffix → size (fallback if Description lacks size)
SKU_SUFFIX_TO_SIZE: Dict[str, str] = {
    "03M00": "0-3m",
    "0306M": "3-6m",
    "0612M": "6-12m",
    "1218M": "12-18m",
    "1824M": "18-24m",
    "2T000": "2T",
    "3T000": "3T",
    "4T000": "4T",
    "5K000": "5",
    "6K000": "6",
    "7K000": "7",
    "8K000": "8",
    "K0000": "10",
}

# If you still want a style-level sheet elsewhere, this strips known size codes from an Item SKU
_ITEM_SIZE_SUFFIX_RE = re.compile(
    r"(-(?:03M00|0306M|0612M|1218M|1824M|2T000|3T000|4T000|5K000|6K000|7K000|8K000|K0000))$",
    re.IGNORECASE,
)


# ==============================================================================
# Public API
# ==============================================================================


def write_to_excel(
    df: pd.DataFrame,
    meta: dict,
    output_path: str,
    *,
    layout: str = "all",
) -> None:
    """
<<<<<<< HEAD
    Write an Excel workbook with:
=======
    Write an Excel workbook with: 
>>>>>>> 73da93ba
      - 'Summary' sheet
      - 'Orders' sheet (flat)
      - 'SizeSheet' sheet (style-based matrix)
    """
    try:
        df = _dedupe_columns(df)

        with pd.ExcelWriter(output_path, engine="openpyxl") as writer:
            _create_summary_sheet(writer, meta)

<<<<<<< HEAD
            df.to_excel(writer, sheet_name="Orders", index=False)
            _format_orders_sheet(writer.sheets["Orders"], df)

            # SizeSheet
            prod_df = _to_sizesheet_by_product(df)
            prod_df.to_excel(writer, sheet_name="ProductSizeSheet", index=False)
            _format_product_sizesheet(writer.sheets["ProductSizeSheet"], prod_df)
=======
            #Orders Sheet
            df.to_excel(writer, sheet_name="Orders", index=False)
            _format_orders_sheet(writer.sheets["Orders"], df)

            #SizeSheet
            prod_df = _to_sizesheet_by_product(df)
            prod_df.to_excel(writer, sheet_name="SizeSheet", index=False)
            _format_product_sizesheet(writer.sheets["SizeSheet"], prod_df)
>>>>>>> 73da93ba

        logging.info("Excel file written successfully: %s", output_path)
    except Exception as e:
        logging.error("Error writing Excel file: %s", e)
        raise


# ==============================================================================
# Summary sheet
# ==============================================================================


def _create_summary_sheet(writer, meta: dict) -> None:
    summary_data = {
        "Field": [
            "PO Number",
            "Vendor Number",
            "Ship By Date",
            "Payment Terms",
            "Total Amount",
            "Page Count",
            "Processing Date",
        ],
        "Value": [
            meta.get("po_number", "N/A"),
            meta.get("vendor_number", "N/A"),
            meta.get("ship_by_date", "N/A"),
            meta.get("payment_terms", "N/A"),
            (
                f"${meta.get('total', 'N/A')}"
                if meta.get("total") not in (None, "N/A")
                else "N/A"
            ),
            str(meta.get("page_count", "N/A")),
            pd.Timestamp.now().strftime("%Y-%m-%d %H:%M:%S"),
        ],
    }
    pd.DataFrame(summary_data).to_excel(writer, sheet_name="Summary", index=False)
    _format_summary_sheet(writer.sheets["Summary"])


def _format_summary_sheet(ws) -> None:
    header_fill = PatternFill(
        start_color="366092", end_color="366092", fill_type="solid"
    )
    header_font = Font(color="FFFFFF", bold=True, size=12)
    for cell in ws[1]:
        cell.fill = header_fill
        cell.font = header_font
        cell.alignment = Alignment(horizontal="center", vertical="center")
    body_font = Font(size=11)
    for row in ws.iter_rows(min_row=2):
        for cell in row:
            cell.font = body_font
            cell.alignment = Alignment(horizontal="left", vertical="center")
    ws.column_dimensions["A"].width = 20
    ws.column_dimensions["B"].width = 30
    thin = Border(
        left=Side(style="thin"),
        right=Side(style="thin"),
        top=Side(style="thin"),
        bottom=Side(style="thin"),
    )
    for row in ws.iter_rows():
        for cell in row:
            cell.border = thin


# ==============================================================================
# Orders (flat) — unchanged styling, robust autosize
# ==============================================================================


def _format_orders_sheet(ws, df: pd.DataFrame) -> None:
    header_fill = PatternFill(
        start_color="4F81BD", end_color="4F81BD", fill_type="solid"
    )
    header_font = Font(color="FFFFFF", bold=True, size=11)
    for cell in ws[1]:
        cell.fill = header_fill
        cell.font = header_font
        cell.alignment = Alignment(horizontal="center", vertical="center")
    body_font = Font(size=10)
    for row in ws.iter_rows(min_row=2):
        for cell in row:
            cell.font = body_font
            cell.alignment = Alignment(horizontal="left", vertical="center")
    for col_idx, col in enumerate(df.columns, start=1):
        letter = get_column_letter(col_idx)
        s = _series_from_label(df, col) if col in df.columns else None
        if s is not None and len(df) > 0:
            max_len = max(len(str(col)), s.astype(str).str.len().max())
        else:
            max_len = len(str(col))
        ws.column_dimensions[letter].width = min(max_len + 3, 50)
    thin = Border(
        left=Side(style="thin"),
        right=Side(style="thin"),
        top=Side(style="thin"),
        bottom=Side(style="thin"),
    )
    for row in ws.iter_rows():
        for cell in row:
            cell.border = thin


# ==============================================================================
# SizeSheet by PRODUCT NAME (one row per product)
# ==============================================================================


def _to_sizesheet_by_product(df: pd.DataFrame) -> pd.DataFrame:
    """
    Build a matrix where each PRODUCT (Description without trailing size) is a single row,
    and quantities are spread across size columns.
    """
    if df is None or df.empty:
        cols = [BASE_COLS_MAP["product"]] + SIZE_COLUMNS + ["Total"]
        return pd.DataFrame(columns=cols)

    po_col, dev_col, item_col, desc_col, qty_col, size_col = _map_alias_columns(df)
    hts_col = _pick_hts_column(df)
    required = {"Description": desc_col, "Qty": qty_col}
    missing = [k for k, v in required.items() if v is None]
    if missing:
        raise ValueError(
            f"ProductSizeSheet: required columns not found: {', '.join(missing)}"
        )

    work = df.copy()

    # Preserve first-seen product order across the whole file
    work["__row__"] = range(len(work))

    # Derive PRODUCT = Description with the trailing size removed
    desc_series = _series_from_label(work, desc_col).astype(str)
    work["__product__"] = desc_series.map(_strip_trailing_size_from_description)

    # Ensure a normalized size label for pivoting
    if size_col is None or work[size_col].isna().all():
        work["__size__"] = work.apply(
            lambda r: _infer_size(
                str(r.get(desc_col, "")), str(r.get(item_col, "")) if item_col else ""
            ),
            axis=1,
        )
        size_col = "__size__"
    else:
        size_series = _series_from_label(work, size_col)
        work[size_col] = (
            size_series.astype(str)
            .str.replace("–", "-", regex=False)
            .str.replace("—", "-", regex=False)
            .str.strip()
        )

    # Coerce quantity
    qty_series = _series_from_label(work, qty_col)
    work["__qty__"] = pd.to_numeric(qty_series, errors="coerce").fillna(0).astype(int)

    # First-seen row index per PRODUCT for stable order
    first_seen = (
        work.groupby("__product__", sort=False)["__row__"].min().rename("__first__")
    )
    work = work.merge(first_seen, on="__product__", how="left")

    # Representative (first-seen non-empty) values per PRODUCT
<<<<<<< HEAD
    work["__item_style__"] = (
        _series_from_label(work, item_col).astype(str).apply(_strip_item_size_suffix)
        if item_col
        else ""
    )
    rep_cols = {
        "Item SKU": work.groupby("__product__", sort=False)["__item_style__"].apply(
            _first_nonempty
        ),
        "Dev Code": (
            work.groupby("__product__", sort=False)[dev_col].apply(_first_nonempty)
            if dev_col
            else pd.Series(dtype=str)
        ),
        "HTS Code": (
            work.groupby("__product__", sort=False)[hts_col].apply(_first_nonempty)
            if hts_col
            else pd.Series(dtype=str)
        ),
    }
    rep_df = (
        pd.DataFrame(rep_cols)
=======
    work["__item_style__"] = _series_from_label(work, item_col).astype(str).apply(_strip_item_size_suffix) if item_col else ""
    rep_cols = {
        "Item SKU": work.groupby("__product__", sort=False)["__item_style__"].apply(_first_nonempty),
        "Dev Code": work.groupby("__product__", sort=False)[dev_col].apply(_first_nonempty) if dev_col else pd.Series(dtype=str),
        "HTS Code": work.groupby("__product__", sort=False)[hts_col].apply(_first_nonempty) if hts_col else pd.Series(dtype=str),
    }
    rep_df = pd.DataFrame(rep_cols).reset_index().rename(columns={"__product__": "__product__"})

    # Pivot: PRODUCT as index, sizes as columns, quantities summed
    pvt = (
        work.pivot_table(
            index="__product__",
            columns=size_col,
            values="__qty__",
            aggfunc="sum",
            fill_value=0,
            observed=False,
        )
>>>>>>> 73da93ba
        .reset_index()
        .rename(columns={"__product__": "__product__"})
    )

    # Pivot: PRODUCT as index, sizes as columns, quantities summed
    pvt = work.pivot_table(
        index="__product__",
        columns=size_col,
        values="__qty__",
        aggfunc="sum",
        fill_value=0,
        observed=False,
    ).reset_index()

    # Order rows by first-seen appearance
    pvt = pvt.merge(rep_df, on="__product__", how="left")

<<<<<<< HEAD
    present_sizes = [
        c
        for c in pvt.columns
        if c not in ("__product__", "Item SKU", "Dev Code", "HTS Code")
    ]
=======
    present_sizes = [c for c in pvt.columns if c not in ("__product__", "Item SKU", "Dev Code", "HTS Code")]
>>>>>>> 73da93ba
    extras = [s for s in present_sizes if s not in SIZE_COLUMNS]
    ordered_sizes = SIZE_COLUMNS + [s for s in extras if s not in SIZE_COLUMNS]

    pvt = (
        pvt.set_index("__product__")
<<<<<<< HEAD
        .reindex(
            columns=["Item SKU", "Dev Code", "HTS Code"] + ordered_sizes, fill_value=0
        )
        .reset_index()
=======
           .reindex(columns=["Item SKU", "Dev Code", "HTS Code"] + ordered_sizes, fill_value=0)
           .reset_index()
>>>>>>> 73da93ba
    )
    pvt["Total"] = pvt[ordered_sizes].sum(axis=1)

    pvt = pvt.rename(columns={"__product__": BASE_COLS_MAP["product"]})
<<<<<<< HEAD
    pvt = pvt[
        ["Item SKU", "Dev Code", "HTS Code", BASE_COLS_MAP["product"]]
        + ordered_sizes
        + ["Total"]
    ]
=======
    pvt = pvt[["Item SKU", "Dev Code", "HTS Code", BASE_COLS_MAP["product"]] + ordered_sizes + ["Total"]]
>>>>>>> 73da93ba

    return pvt


def _format_product_sizesheet(ws, df: pd.DataFrame) -> None:
    """Styling for ProductSizeSheet: bold header, left-aligned PRODUCT, centered sizes."""
    header_fill = PatternFill(
        start_color="4F81BD", end_color="4F81BD", fill_type="solid"
    )
    header_font = Font(color="FFFFFF", bold=True, size=11)
    for cell in ws[1]:
        cell.fill = header_fill
        cell.font = header_font
        cell.alignment = Alignment(horizontal="center", vertical="center")

    for row in ws.iter_rows(min_row=2):
        for idx, cell in enumerate(row, start=1):
            if idx in (1, 2, 3, 4):  # PRODUCT
                cell.alignment = Alignment(horizontal="left", vertical="center")
            else:
                cell.alignment = Alignment(horizontal="center", vertical="center")
            cell.font = Font(size=10)

    # Autosize columns robustly
    for col_idx, col in enumerate(df.columns, start=1):
        letter = get_column_letter(col_idx)
        s = _series_from_label(df, col) if col in df.columns else None
        if s is not None and len(df) > 0:
            max_len = max(len(str(col)), s.astype(str).str.len().max())
        else:
            max_len = len(str(col))
        if col in ("PRODUCT",):
            width = min(max_len + 6, 70)
        elif col in ("Item SKU", "Dev Code", "HTS Code"):
            width = min(max_len + 4, 40)
        elif col == "Total":
            width = max(10, max_len + 2)
        else:
            width = max(6, min(max_len + 1, 10))  # compact size columns
        ws.column_dimensions[letter].width = width

    ws.freeze_panes = "A2"
    thin = Border(
        left=Side(style="thin"),
        right=Side(style="thin"),
        top=Side(style="thin"),
        bottom=Side(style="thin"),
    )
    for row in ws.iter_rows():
        for cell in row:
            cell.border = thin
    zebra = PatternFill(start_color="F2F2F2", end_color="F2F2F2", fill_type="solid")
    for r_idx, row in enumerate(ws.iter_rows(min_row=2), start=2):
        if r_idx % 2 == 0:
            for cell in row:
                cell.fill = zebra


# ==============================================================================
# Existing style-based SizeSheet (kept for compatibility)
# ==============================================================================


def _to_sizesheet_by_style(df: pd.DataFrame) -> pd.DataFrame:
    """
    Previous behavior: one row per style (Item SKU sans size), sizes across columns.
    """
    po_col, dev_col, item_col, desc_col, qty_col, size_col = _map_alias_columns(df)
    if any(x is None for x in (dev_col, item_col, desc_col, qty_col)):
        raise ValueError(
            "SizeSheet: required columns not found (need Dev Code, Item SKU, Description, Qty)."
        )

    work = df.copy()
    work["__order__"] = range(len(work))
    work["__item_style__"] = (
        _series_from_label(work, item_col).astype(str).apply(_strip_item_size_suffix)
    )

    # Normalize/Infer size
    if size_col is None or work[size_col].isna().all():
        work["__size__"] = work.apply(
            lambda r: _infer_size(str(r.get(desc_col, "")), str(r.get(item_col, ""))),
            axis=1,
        )
        size_col = "__size__"
    else:
        size_series = _series_from_label(work, size_col)
        work[size_col] = (
            size_series.astype(str)
            .str.replace("–", "-", regex=False)
            .str.replace("—", "-", regex=False)
            .str.strip()
        )

    # Quantity
    qty_series = _series_from_label(work, qty_col)
    work["__qty__"] = pd.to_numeric(qty_series, errors="coerce").fillna(0).astype(int)

    # First occurrence order by style
    first_seen = (
        work.groupby("__item_style__", sort=False)["__order__"]
        .min()
        .rename("__first__")
    )
    work = work.merge(first_seen, on="__item_style__", how="left")

    # Pivot
    pvt = work.pivot_table(
        index="__item_style__",
        columns=size_col,
        values="__qty__",
        aggfunc="sum",
        fill_value=0,
        observed=False,
    ).reset_index()

    # Column order
    present_sizes = [c for c in pvt.columns if c != "__item_style__"]
    extras = [s for s in present_sizes if s not in SIZE_COLUMNS]
    ordered_sizes = SIZE_COLUMNS + [s for s in extras if s not in SIZE_COLUMNS]

    # Attach Dev Code (first non-empty per style)
    dev_map = work.groupby("__item_style__", sort=False)[dev_col].apply(_first_nonempty)
    pvt = (
        pvt.set_index("__item_style__")
        .reindex(columns=ordered_sizes, fill_value=0)
        .reset_index()
        .rename(columns={"__item_style__": BASE_COLS_MAP["item_style"]})
    )
    pvt.insert(
        1, BASE_COLS_MAP["dev_no"], pvt[BASE_COLS_MAP["item_style"]].map(dev_map)
    )

<<<<<<< HEAD
    pvt["Total"] = pvt[ordered_sizes].sum(axis=1)
    return pvt


=======
    pvt["Total"] = pvt[SIZE_COLUMNS].sum(axis=1)
    rep_style = work.groupby("__item_style__", sort=False).agg({
        dev_col: _first_nonempty if dev_col else (lambda s: ""),
        (hts_col if (hts_col := _pick_hts_column(work)) else "__dummy__"):_first_nonempty
    }).reset_index()

    #Clean up columns after groupby
    if dev_col:
        rep_style = rep_style.rename(columns={dev_col: "Dev Code"})
    else:
        rep_style["Dev Code"] = ""
    if hts_col:
        rep_style = rep_style.rename(columns={hts_col: "HTS Code"})
    else:
        rep_style["HTS Code"] = ""

    rep_style = rep_style[["__item_style__", "Dev Code", "HTS Code"]]
    pvt = pvt.merge(rep_style, on="__item_style__", how="left")
    pvt = pvt.rename(columns={"__item_style__": BASE_COLS_MAP["item_style"]})
    leading = [BASE_COLS_MAP["item_style"], "Dev Code", "HTS Code"]
    pvt = pvt[leading + SIZE_COLUMNS + ["Total"]]
    return pvt


def _format_sizesheet(ws, df: pd.DataFrame) -> None:
    header_fill = PatternFill(start_color="4F81BD", end_color="4F81BD", fill_type="solid")
    header_font = Font(color="FFFFFF", bold=True, size=11)
    for cell in ws[1]:
        cell.fill = header_fill
        cell.font = header_font
        cell.alignment = Alignment(horizontal="center", vertical="center")
    for row in ws.iter_rows(min_row=2):
        for idx, cell in enumerate(row, start=1):
            if idx == 1:
                cell.alignment = Alignment(horizontal="left", vertical="center")
            else:
                cell.alignment = Alignment(horizontal="center", vertical="center")
            cell.font = Font(size=10)
    for col_idx, col in enumerate(df.columns, start=1):
        letter = get_column_letter(col_idx)
        s = _series_from_label(df, col) if col in df.columns else None
        if s is not None and len(df) > 0:
            max_len = max(len(str(col)), s.astype(str).str.len().max())
        else:
            max_len = len(str(col))
        if col in (BASE_COLS_MAP["item_style"], "Dev Code","HTS Code"):
            width = min(max_len + 6, 60)
        elif col == "Total":
            width = max(10, max_len + 2)
        else:
            width = max(6, min(max_len + 1, 10))
        ws.column_dimensions[letter].width = width
    ws.freeze_panes = "A2"
    thin = Border(left=Side(style="thin"), right=Side(style="thin"),
                  top=Side(style="thin"), bottom=Side(style="thin"))
    for row in ws.iter_rows():
        for cell in row:
            cell.border = thin
    zebra = PatternFill(start_color="F2F2F2", end_color="F2F2F2", fill_type="solid")
    for r_idx, row in enumerate(ws.iter_rows(min_row=2), start=2):
        if r_idx % 2 == 0:
            for cell in row:
                cell.fill = zebra


# ==============================================================================
# Helpers (robustness, aliasing, parsing)
# ==============================================================================

def _dedupe_columns(df: pd.DataFrame) -> pd.DataFrame:
    """Make incoming headers unique by appending .1, .2, ... to duplicates (first kept as-is)."""
    out = df.copy()
    seen, new_cols = {}, []
    for c in out.columns:
        k = str(c)
        if k in seen:
            seen[k] += 1
            new_cols.append(f"{k}.{seen[k]}")
        else:
            seen[k] = 0
            new_cols.append(k)
    out.columns = new_cols
    return out


>>>>>>> 73da93ba
def _series_from_label(df: pd.DataFrame, label) -> Optional[pd.Series]:
    """
    Return a single Series for a label. If the label is duplicated (df[label] is a DataFrame),
    take the first column.
    """
    obj = df[label]
    if isinstance(obj, pd.DataFrame):
        return obj.iloc[:, 0]
    return obj


def _map_alias_columns(df: pd.DataFrame):
    """
    Return actual column names for (po_no, dev_no, item, ns_description, qty, size_label)
    using case-insensitive aliases. First occurrence wins when duplicated.
    """
    lookup = {}
    for c in df.columns:
        k = str(c).lower().strip()
        if k not in lookup:
            lookup[k] = c

    def pick(opts: Iterable[str]) -> Optional[str]:
        for o in opts:
            if o in lookup:
                return lookup[o]
        return None

    po_col = pick(COLUMN_ALIASES.get("po_no", ()))
    dev_col = pick(COLUMN_ALIASES["dev_no"])
    item_col = pick(COLUMN_ALIASES["item"])
    desc_col = pick(COLUMN_ALIASES["ns_description"])
    qty_col = pick(COLUMN_ALIASES["qty"])
    size_col = pick(COLUMN_ALIASES.get("size_label", ()))  # optional

    return po_col, dev_col, item_col, desc_col, qty_col, size_col

def _pick_hts_column(df: pd.DataFrame) -> Optional[str]:
    lookup = {str(c).lower().strip(): c for c in df.columns}
    for alias in COLUMN_ALIASES.get("hts_code", ()):
        if alias in lookup:
            return lookup[alias]
    return None

def _pick_hts_column(df: pd.DataFrame) -> Optional[str]:
    lookup = {str(c).lower().strip(): c for c in df.columns}
    for alias in COLUMN_ALIASES.get("hts_code", ()):
        if alias in lookup:
            return lookup[alias]
    return None


def _infer_size_from_text(text: str) -> str:
    """Pick the first matching size token from free text using the description regex."""
    m = _DESCRIPTION_SIZE_RE.search(text or "")
    if not m:
        return "Unknown"
    for gname, val in m.groupdict().items():
        if val:
            return _DESC_GROUP_TO_CANON.get(gname, "Unknown")
    return "Unknown"


def _infer_size(description: str, item_sku: str) -> str:
    """Infer size from Description (preferred) or Item SKU suffix (fallback)."""
    desc_norm = (description or "").lower().replace("–", "-").replace("—", "-")
    size = _infer_size_from_text(desc_norm)
    if size != "Unknown":
        return size
    sku = (item_sku or "").strip().upper()
    suf5, suf6 = sku[-5:], sku[-6:]
    if suf5 in SKU_SUFFIX_TO_SIZE:
        return SKU_SUFFIX_TO_SIZE[suf5]
    for k, v in SKU_SUFFIX_TO_SIZE.items():
        if suf6.endswith(k):
            return v
    return "Unknown"

def _strip_item_size_suffix(item_sku: str) -> str:
    """Remove a known trailing size code from an Item SKU to get the STYLE code."""
    if not isinstance(item_sku, str):
        return str(item_sku)
    return _ITEM_SIZE_SUFFIX_RE.sub("", item_sku).strip()


def _strip_trailing_size_from_description(desc: str) -> str:
    """
    Remove a trailing size token from the description to derive the PRODUCT name.
    Examples:
      "Pink Ruffle Trim Woven Shorts - 6-12m" -> "Pink Ruffle Trim Woven Shorts"
      "Boys Swim Trunks (3-6m)" -> "Boys Swim Trunks"
    """
    if not isinstance(desc, str):
        return str(desc)
    d = desc.strip().replace("–", "-").replace("—", "-")
    d = _TRAILING_SIZE_RE.sub("", d)
    return d.strip(" -–—").strip()
<<<<<<< HEAD


=======
>>>>>>> 73da93ba
def _first_nonempty(s: pd.Series) -> str:
    for v in s:
        if pd.notna(v) and str(v).strip() != "":
            return str(v)
<<<<<<< HEAD
    return ""


def _dedupe_columns(df: pd.DataFrame) -> pd.DataFrame:
    """
    If the input file has duplicate column headers (e.g., 'Qty' appearing twice),
    pandas will keep both but operations may break. This renames duplicates by
    appending '.1', '.2', etc.
    """
    df = df.copy()
    seen = {}
    new_cols = []
    for col in df.columns:
        col_str = str(col).strip()
        if col_str not in seen:
            seen[col_str] = 0
            new_cols.append(col_str)
        else:
            seen[col_str] += 1
            new_cols.append(f"{col_str}.{seen[col_str]}")
    df.columns = new_cols
    return df
=======
    return ""
>>>>>>> 73da93ba
<|MERGE_RESOLUTION|>--- conflicted
+++ resolved
@@ -46,7 +46,6 @@
 SIZE_COLUMNS: List[str] = [
     "One size",
     # Adult sizes
-<<<<<<< HEAD
     "XS",
     "S",
     "M",
@@ -66,13 +65,6 @@
     "7",
     "8",
     "10",
-=======
-    "SS", "S", "M", "L", "XL", "XXL",   
-    
-    "0-3m", "3-6m", "6-12m", "12-18m", "18-24m",
-    "2T", "3T", "4T", "5", "6", "7", "8", "10",
-   
->>>>>>> 73da93ba
     # pack/combined ranges (if present in your data)
     "0-2T",
     "2T-4T",
@@ -84,17 +76,10 @@
 # Final column titles for descriptive columns per layout
 BASE_COLS_MAP: Dict[str, str] = {
     "po_no": "PO #",
-<<<<<<< HEAD
     "dev_no": "Dev Code",
     "item_style": "Item SKU",
     "ns_description": "Description",
     "product": "Product",
-=======
-    "dev_no": "Dev Code", 
-    "item_style": "Item SKU",              # Item SKU with size suffix removed
-    "ns_description": "Description",
-    "product": "Product",              # Description with trailing size removed
->>>>>>> 73da93ba
     "hts_code": "HTS Code",
 }
 
@@ -112,7 +97,6 @@
 # Tolerant patterns for detecting size tokens in Description
 _CANONICAL_TO_PAT = {
     # Adult sizes (tolerant to variants)
-<<<<<<< HEAD
     "XS": r"\b(?:ss|xs|x-?s|extra\s*small|xtra\s*small|ex\s*small)\b",
     "S": r"\b(?:s|sm|small)\b",
     "M": r"\b(?:m|med|medium)\b",
@@ -133,30 +117,6 @@
     "7": r"\b7\b",
     "8": r"\b8\b",
     "10": r"\b10\b",
-=======
-    "SS":       r"\b(?:ss|xs|x-?s|extra\s*small|xtra\s*small|ex\s*small)\b",
-    "S":        r"\b(?:s|sm|small)\b",
-    "M":        r"\b(?:m|med|medium)\b",
-    "L":        r"\b(?:l|lg|large)\b",
-    "XL":       r"\b(?:xl|x-?l|extra\s*large|xtra\s*large)\b",
-    "XXL":      r"\b(?:xxl|2xl|xx-?l|double\s*xl|extra\s*extra\s*large)\b",
-
-    "One size": r"(?:one\s*size|\bos\b)",
-    "0-3m":     r"0\s*-\s*3\s*m",
-    "3-6m":     r"3\s*-\s*6\s*m",
-    "6-12m":    r"6\s*-\s*12\s*m",
-    "12-18m":   r"12\s*-\s*18\s*m",
-    "18-24m":   r"18\s*-\s*24\s*m",
-    "2T":       r"\b2\s*t\b",
-    "3T":       r"\b3\s*t\b",
-    "4T":       r"\b4\s*t\b",
-    "5":        r"\b5\b",
-    "6":        r"\b6\b",
-    "7":        r"\b7\b",
-    "8":        r"\b8\b",
-    "10":       r"\b10\b",
-    
->>>>>>> 73da93ba
     # ranges sometimes seen in headers/desc
     "0-2T": r"0\s*-\s*2\s*t",
     "2T-4T": r"2\s*t\s*-\s*4\s*t",
@@ -236,11 +196,7 @@
     layout: str = "all",
 ) -> None:
     """
-<<<<<<< HEAD
     Write an Excel workbook with:
-=======
-    Write an Excel workbook with: 
->>>>>>> 73da93ba
       - 'Summary' sheet
       - 'Orders' sheet (flat)
       - 'SizeSheet' sheet (style-based matrix)
@@ -251,15 +207,6 @@
         with pd.ExcelWriter(output_path, engine="openpyxl") as writer:
             _create_summary_sheet(writer, meta)
 
-<<<<<<< HEAD
-            df.to_excel(writer, sheet_name="Orders", index=False)
-            _format_orders_sheet(writer.sheets["Orders"], df)
-
-            # SizeSheet
-            prod_df = _to_sizesheet_by_product(df)
-            prod_df.to_excel(writer, sheet_name="ProductSizeSheet", index=False)
-            _format_product_sizesheet(writer.sheets["ProductSizeSheet"], prod_df)
-=======
             #Orders Sheet
             df.to_excel(writer, sheet_name="Orders", index=False)
             _format_orders_sheet(writer.sheets["Orders"], df)
@@ -268,7 +215,6 @@
             prod_df = _to_sizesheet_by_product(df)
             prod_df.to_excel(writer, sheet_name="SizeSheet", index=False)
             _format_product_sizesheet(writer.sheets["SizeSheet"], prod_df)
->>>>>>> 73da93ba
 
         logging.info("Excel file written successfully: %s", output_path)
     except Exception as e:
@@ -436,7 +382,7 @@
     work = work.merge(first_seen, on="__product__", how="left")
 
     # Representative (first-seen non-empty) values per PRODUCT
-<<<<<<< HEAD
+
     work["__item_style__"] = (
         _series_from_label(work, item_col).astype(str).apply(_strip_item_size_suffix)
         if item_col
@@ -457,28 +403,9 @@
             else pd.Series(dtype=str)
         ),
     }
-    rep_df = (
-        pd.DataFrame(rep_cols)
-=======
-    work["__item_style__"] = _series_from_label(work, item_col).astype(str).apply(_strip_item_size_suffix) if item_col else ""
-    rep_cols = {
-        "Item SKU": work.groupby("__product__", sort=False)["__item_style__"].apply(_first_nonempty),
-        "Dev Code": work.groupby("__product__", sort=False)[dev_col].apply(_first_nonempty) if dev_col else pd.Series(dtype=str),
-        "HTS Code": work.groupby("__product__", sort=False)[hts_col].apply(_first_nonempty) if hts_col else pd.Series(dtype=str),
-    }
+    
     rep_df = pd.DataFrame(rep_cols).reset_index().rename(columns={"__product__": "__product__"})
 
-    # Pivot: PRODUCT as index, sizes as columns, quantities summed
-    pvt = (
-        work.pivot_table(
-            index="__product__",
-            columns=size_col,
-            values="__qty__",
-            aggfunc="sum",
-            fill_value=0,
-            observed=False,
-        )
->>>>>>> 73da93ba
         .reset_index()
         .rename(columns={"__product__": "__product__"})
     )
@@ -496,43 +423,30 @@
     # Order rows by first-seen appearance
     pvt = pvt.merge(rep_df, on="__product__", how="left")
 
-<<<<<<< HEAD
     present_sizes = [
         c
         for c in pvt.columns
         if c not in ("__product__", "Item SKU", "Dev Code", "HTS Code")
     ]
-=======
-    present_sizes = [c for c in pvt.columns if c not in ("__product__", "Item SKU", "Dev Code", "HTS Code")]
->>>>>>> 73da93ba
     extras = [s for s in present_sizes if s not in SIZE_COLUMNS]
     ordered_sizes = SIZE_COLUMNS + [s for s in extras if s not in SIZE_COLUMNS]
 
     pvt = (
         pvt.set_index("__product__")
-<<<<<<< HEAD
         .reindex(
             columns=["Item SKU", "Dev Code", "HTS Code"] + ordered_sizes, fill_value=0
         )
         .reset_index()
-=======
-           .reindex(columns=["Item SKU", "Dev Code", "HTS Code"] + ordered_sizes, fill_value=0)
-           .reset_index()
->>>>>>> 73da93ba
     )
     pvt["Total"] = pvt[ordered_sizes].sum(axis=1)
 
     pvt = pvt.rename(columns={"__product__": BASE_COLS_MAP["product"]})
-<<<<<<< HEAD
     pvt = pvt[
         ["Item SKU", "Dev Code", "HTS Code", BASE_COLS_MAP["product"]]
         + ordered_sizes
         + ["Total"]
     ]
-=======
-    pvt = pvt[["Item SKU", "Dev Code", "HTS Code", BASE_COLS_MAP["product"]] + ordered_sizes + ["Total"]]
->>>>>>> 73da93ba
-
+  
     return pvt
 
 
@@ -666,12 +580,6 @@
         1, BASE_COLS_MAP["dev_no"], pvt[BASE_COLS_MAP["item_style"]].map(dev_map)
     )
 
-<<<<<<< HEAD
-    pvt["Total"] = pvt[ordered_sizes].sum(axis=1)
-    return pvt
-
-
-=======
     pvt["Total"] = pvt[SIZE_COLUMNS].sum(axis=1)
     rep_style = work.groupby("__item_style__", sort=False).agg({
         dev_col: _first_nonempty if dev_col else (lambda s: ""),
@@ -756,8 +664,6 @@
     out.columns = new_cols
     return out
 
-
->>>>>>> 73da93ba
 def _series_from_label(df: pd.DataFrame, label) -> Optional[pd.Series]:
     """
     Return a single Series for a label. If the label is duplicated (df[label] is a DataFrame),
@@ -855,18 +761,11 @@
     d = desc.strip().replace("–", "-").replace("—", "-")
     d = _TRAILING_SIZE_RE.sub("", d)
     return d.strip(" -–—").strip()
-<<<<<<< HEAD
-
-
-=======
->>>>>>> 73da93ba
 def _first_nonempty(s: pd.Series) -> str:
     for v in s:
         if pd.notna(v) and str(v).strip() != "":
             return str(v)
-<<<<<<< HEAD
     return ""
-
 
 def _dedupe_columns(df: pd.DataFrame) -> pd.DataFrame:
     """
@@ -886,7 +785,4 @@
             seen[col_str] += 1
             new_cols.append(f"{col_str}.{seen[col_str]}")
     df.columns = new_cols
-    return df
-=======
-    return ""
->>>>>>> 73da93ba
+    return df
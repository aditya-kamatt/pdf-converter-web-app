--- conflicted
+++ resolved
@@ -41,11 +41,8 @@
 │   └── logging_config.py      # Logging configuration
 ├── excel_io/
 │   └── excel_writer.py        # Excel file generation with formatting
-<<<<<<< HEAD
-=======
 ├── pdf_utils/
 │   └── logging_config.py      # PDF processing logging
->>>>>>> 0ad1070c
 ├── templates/
 │   └── index.html             # Web UI template
 ├── tests/
@@ -131,7 +128,6 @@
 
 ### Convert PDF via API
 
-<<<<<<< HEAD
 ```bash
 curl -X POST http://localhost:5000/api/convert \
   -F "file=@/path/to/purchase_order.pdf" \
@@ -358,213 +354,3 @@
 This project provided hands-on experience with each stage of a cloud-native data-processing web tool, from low-level PDF extraction to cloud deployment and automated validation pipelines—a full-stack, production-grade learning journey.
 
 
-=======
-```bash
-curl -X POST http://localhost:5000/api/convert \
-  -F "file=@/path/to/purchase_order.pdf" \
-  -o output.xlsx
-```
-
-### Health Check
-
-```bash
-curl http://localhost:5000/health
-```
-
-Response:
-```json
-{
-  "status": "healthy",
-  "timestamp": "2025-11-08T19:00:00",
-  "version": "1.1.0"
-}
-```
-
-## Testing
-
-### Run Tests
-
-```bash
-# Run all tests
-pytest tests/ -v
-
-# Run with coverage report
-pytest tests/ --cov=core --cov=excel_io --cov=app --cov-report=html
-
-# Run specific test file
-pytest tests/core/test_validator.py -v
-
-# Run tests matching pattern
-pytest tests/ -k "validator" -v
-```
-
-### Test Coverage
-
-- Error handling (invalid files, missing data, API errors)
-- Data validation (UPC check digits, arithmetic checks)
-- Edge cases (NaN values, Unicode, special characters)
-- Helper functions (parsing, formatting, validation)
-- End-to-end conversion (10 golden test PDFs)
-
-### Golden Tests
-
-Golden tests validate end-to-end PDF → Excel conversion:
-
-```bash
-# Run golden tests only
-pytest tests/golden/ -v
-
-# Update golden files (after verifying changes)
-pytest tests/golden/ --update-golden
-```
-
-## CI/CD Pipeline
-
-### Automated Testing
-
-On every pull request to `main`:
-
-1. **Environment Setup**: Python 3.13, system dependencies
-2. **Code Quality**: Flake8 linting, Black formatting check
-3. **Test Execution**: Full test suite with coverage
-4. **Coverage Report**: Results uploaded to Codecov
-5. **PR Comment**: Automated status comment on pull request
-
-### Branch Protection
-
-The `main` branch is protected:
-- ✅ Pull requests required
-- ✅ Tests must pass before merge
-- ✅ Conversations must be resolved
-- ✅ Branch must be up to date
-
-### Deployment
-
-**Production:** Deployed on Railway
-- **Auto-deploy:** Merging to `main` triggers automatic deployment
-- **Health Check:** `/health` endpoint monitored
-
-**Workflow:**
-```
-dev branch → Create PR → Tests run → Tests pass → 
-Merge to main → Railway deploys → App live
-```
-
-## Code Quality
-
-### Linting
-
-```bash
-# Check code quality
-flake8 . --count --select=E9,F63,F7,F82 --show-source --statistics
-
-# Format code
-black .
-```
-
-### Pre-commit Hooks (Optional)
-
-```bash
-pip install pre-commit
-pre-commit install
-```
-
-## Data Flow
-
-```
-┌─────────────┐
-│   PDF File  │
-└──────┬──────┘
-       │
-       ↓
-┌─────────────────────────────┐
-│  Position-Based Extraction  │ ← Primary method
-│  (Word geometry analysis)   │
-└──────┬──────────────────────┘
-       │ (if fails)
-       ↓
-┌─────────────────────────────┐
-│   Table-Based Extraction    │ ← Secondary method
-│  (pdfplumber tables)        │
-└──────┬──────────────────────┘
-       │ (if fails)
-       ↓
-┌─────────────────────────────┐
-│    Regex Fallback           │ ← Last resort
-│  (Pattern matching)         │
-└──────┬──────────────────────┘
-       │
-       ↓
-┌─────────────────────────────┐
-│   Data Validation           │
-│  • UPC check digits         │
-│  • Arithmetic validation    │
-│  • Missing data checks      │
-└──────┬──────────────────────┘
-       │
-       ↓
-┌─────────────────────────────┐
-│   Excel Generation          │
-│  • Summary Sheet            │
-│  • Orders Sheet             │
-│  • SizeSheet                │
-└──────┬──────────────────────┘
-       │
-       ↓
-┌─────────────┐
-│ Excel File  │
-└─────────────┘
-```
-
-## Configuration
-
-### Environment Variables
-
-None required for basic operation. Optional:
-
-- `FLASK_ENV`: Set to `development` for debug mode
-- `PORT`: Server port (default: 5000)
-
-### Application Settings
-
-In `app.py`:
-
-```python
-app.config["MAX_CONTENT_LENGTH"] = 16 * 1024 * 1024  # 16MB max upload
-ALLOWED_EXTENSIONS = {"pdf"}
-```
-
-## Error Handling
-
-The application includes comprehensive error handling:
-
-- **Invalid file types**: Returns 400 with error message
-- **Missing files**: Returns 400 with error message
-- **Parsing errors**: Returns 500 with error details
-- **File too large (>16MB)**: Returns 413 error
-- **Missing data in PDF**: Returns error with specifics
-
-## Troubleshooting
-
-### Common Issues
-
-**PDF not processing:**
-- Ensure PDF contains actual tables (not just images)
-- Check PDF is not password-protected
-- Verify file size is under 16MB
-
-**Tests failing locally:**
-```bash
-# Install test dependencies
-pip install pytest pytest-cov
-
-# Install system dependencies (Linux)
-sudo apt-get install libmagickwand-dev
-```
-
-**ImportError for pdf-converter-sdk:**
-```bash
-# Reinstall from git
-pip install --force-reinstall git+https://github.com/aditya-kamatt/pdf-converter-sdk.git
-```
->>>>>>> 0ad1070c
